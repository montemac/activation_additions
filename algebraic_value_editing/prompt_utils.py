""" Tools for specifying prompts and coefficients for algebraic value
editing. """

from typing import Tuple, Optional, Union, Callable
from jaxtyping import Int
import torch
import torch.nn.functional

from transformer_lens.HookedTransformer import HookedTransformer
from transformer_lens.utils import get_act_name


def get_block_name(block_num: int) -> str:
    """Returns the hook name of the block with the given number, at the
    input to the residual stream."""
    return get_act_name(name="resid_pre", layer=block_num)


class RichPrompt:
    """Specifies a prompt (e.g. "Bob went") and a coefficient and a
    location in the model, with an `int` representing the block_num in the
    model. This comprises the information necessary to
    compute the rescaled activations for the prompt.
    """

    coeff: float
    act_name: str
    prompt: str
    tokens: Int[torch.Tensor, "seq"]

    def __init__(
        self,
        coeff: float,
        act_name: Union[str, int],
        prompt: Optional[str] = None,
        tokens: Optional[Int[torch.Tensor, "seq"]] = None,
    ):
        """Specifies a model location (`act_name`) from which to
        extract activations, which will then be multiplied by `coeff`.
        If `prompt` is specified, it will be used to compute the
        activations. If `tokens` is specified, it will be used to
        compute the activations. If neither or both are specified, an error will be raised.

        Args:
            `coeff  : The coefficient to multiply the activations by.
            `act_name`: The name of the activation location to use. If
            is an `int`, then it specifies the input activations to
            that block number.
            `prompt`: The prompt to use to compute the activations.
            `tokens`: The tokens to use to compute the activations.
            `model`: The model which tokenizes the prompt, or which
            converts the tokens to text.
        """
        assert (prompt is not None) ^ (
            tokens is not None
        ), "Must specify either prompt or tokens, but not both."

        self.coeff = coeff

        # Set the activation name
        if isinstance(act_name, int):
            self.act_name = get_block_name(block_num=act_name)
        else:
            self.act_name = act_name

        # Set the tokens
        if tokens is not None:
            assert len(tokens.shape) == 1, "Tokens must be a 1D tensor."
            self.tokens = tokens
        else:
            self.prompt = prompt  # type: ignore (this is guaranteed to be str)

    def __repr__(self) -> str:
        if hasattr(self, "prompt"):
            return f"RichPrompt({self.prompt}, {self.coeff}, {self.act_name})"
        return f"RichPrompt({self.tokens}, {self.coeff}, {self.act_name})"

    def __eq__(self, other) -> bool:
        return (
            self.prompt == other.prompt
            and self.coeff == other.coeff
            and self.act_name == other.act_name
        )


def get_x_vector(
    prompt1: str,
    prompt2: str,
    coeff: float,
    act_name: Union[int, str],
    model: Optional[HookedTransformer] = None,
    pad_method: Optional[str] = None,
    custom_pad_id: Optional[int] = None,
) -> Tuple[RichPrompt, RichPrompt]:
    """Take in two prompts and a coefficient and an activation name, and
    return two rich prompts spaced according to `pad_method`.

    Args:
        `prompt1`: The first prompt.
        `prompt2`: The second prompt.
        `coeff`: The coefficient to multiply the activations by.
        `act_name`: The name of the activation location to use. If
        `act_name` is an `int`, then it specifies the input activations
        to that block number.
        `model`: The model which tokenizes the prompts, if `pad_method`
        is not `None`.
        `pad_method`: The method to use to pad the prompts. If `None`,
        then no padding will be done. If "tokens_right", then the
<<<<<<< HEAD
        prompts will be padded with the model's `pad_token` to the right
        until their tokenizations are equal length.
=======
        prompts will be padded to the right until the tokenizations are
        equal length.
        `custom_pad_id`: The token to use for padding. If `None`,
        then use the model's pad token.
>>>>>>> b8fec39d

    Returns:
        A tuple of two `RichPrompt`s, the first of which has the prompt
        `prompt1` and the second of which has the prompt `prompt2`.
    """
    if pad_method == "tokens_left":
        raise NotImplementedError("tokens_left not implemented yet.")

    if pad_method is not None:
        assert pad_method in [
            "tokens_right",
        ], "pad_method must be 'tokens_right'"
        assert model is not None, "model must be specified if pad_method is"

        # If no custom token is specified, use the model's pad token
        pad_token_id: int = custom_pad_id or model.tokenizer.pad_token_id

        # Tokenize the prompts
        tokens1, tokens2 = [
            model.to_tokens(prompt)[0] for prompt in [prompt1, prompt2]
        ]
        max_token_len: int = max(tokens1.shape[-1], tokens2.shape[-1])

        # Pad the shorter token sequence
        pad_partial: Callable = lambda tokens: torch.nn.functional.pad(
            tokens,
            (0, max_token_len - tokens.shape[-1]),
            mode="constant",
            value=pad_token_id,  # type: ignore
        )

<<<<<<< HEAD
        prompt1, prompt2 = [
            model.to_string(toks[1:])  # type: ignore
            for toks in [padded_toks_1, padded_toks_2]
        ]
=======
        padded_tokens1, padded_tokens2 = map(pad_partial, [tokens1, tokens2])

        end_point = RichPrompt(
            tokens=padded_tokens1, coeff=coeff, act_name=act_name
        )
        start_point = RichPrompt(
            tokens=padded_tokens2, coeff=-1 * coeff, act_name=act_name
        )
        return end_point, start_point
>>>>>>> b8fec39d

    end_point = RichPrompt(prompt=prompt1, coeff=coeff, act_name=act_name)
    start_point = RichPrompt(
        prompt=prompt2, coeff=-1 * coeff, act_name=act_name
    )
    return end_point, start_point<|MERGE_RESOLUTION|>--- conflicted
+++ resolved
@@ -106,15 +106,10 @@
         is not `None`.
         `pad_method`: The method to use to pad the prompts. If `None`,
         then no padding will be done. If "tokens_right", then the
-<<<<<<< HEAD
-        prompts will be padded with the model's `pad_token` to the right
-        until their tokenizations are equal length.
-=======
         prompts will be padded to the right until the tokenizations are
         equal length.
         `custom_pad_id`: The token to use for padding. If `None`,
         then use the model's pad token.
->>>>>>> b8fec39d
 
     Returns:
         A tuple of two `RichPrompt`s, the first of which has the prompt
@@ -128,8 +123,17 @@
             "tokens_right",
         ], "pad_method must be 'tokens_right'"
         assert model is not None, "model must be specified if pad_method is"
+        assert model.tokenizer is not None, "model must have a tokenizer"
 
         # If no custom token is specified, use the model's pad token
+        if (
+            not hasattr(model.tokenizer, "pad_token_id")
+            or model.tokenizer.pad_token_id is None
+        ):
+            raise ValueError(
+                "Tokenizer does not have a pad_token_id. "
+                "Please specify a custom pad token."
+            )
         pad_token_id: int = custom_pad_id or model.tokenizer.pad_token_id
 
         # Tokenize the prompts
@@ -146,12 +150,6 @@
             value=pad_token_id,  # type: ignore
         )
 
-<<<<<<< HEAD
-        prompt1, prompt2 = [
-            model.to_string(toks[1:])  # type: ignore
-            for toks in [padded_toks_1, padded_toks_2]
-        ]
-=======
         padded_tokens1, padded_tokens2 = map(pad_partial, [tokens1, tokens2])
 
         end_point = RichPrompt(
@@ -161,7 +159,6 @@
             tokens=padded_tokens2, coeff=-1 * coeff, act_name=act_name
         )
         return end_point, start_point
->>>>>>> b8fec39d
 
     end_point = RichPrompt(prompt=prompt1, coeff=coeff, act_name=act_name)
     start_point = RichPrompt(
